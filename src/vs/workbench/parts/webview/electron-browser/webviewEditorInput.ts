--- conflicted
+++ resolved
@@ -154,11 +154,7 @@
 		}
 	}
 
-<<<<<<< HEAD
-	public resolve(refresh?: boolean): TPromise<IEditorModel> {
-=======
-	public resolve(): TPromise<IEditorModel, any> {
->>>>>>> 86cb609e
+	public resolve(): TPromise<IEditorModel> {
 		if (this.reviver && !this._revived) {
 			this._revived = true;
 			return this.reviver.reviveWebview(this).then(() => new EditorModel());
