--- conflicted
+++ resolved
@@ -25,11 +25,7 @@
 import { IModelService } from 'vs/editor/common/services/modelService';
 import { SimpleCommentEditor } from './simpleCommentEditor';
 import URI from 'vs/base/common/uri';
-<<<<<<< HEAD
-import { transparent, editorForeground, inputValidationErrorBorder, textLinkActiveForeground, textLinkForeground, focusBorder, textBlockQuoteBackground, textBlockQuoteBorder, contrastBorder, inputValidationErrorBackground } from 'vs/platform/theme/common/colorRegistry';
-=======
-import { transparent, editorForeground, textLinkActiveForeground, textLinkForeground, focusBorder, textBlockQuoteBackground, textBlockQuoteBorder, contrastBorder } from 'vs/platform/theme/common/colorRegistry';
->>>>>>> 37199daa
+import { transparent, editorForeground, textLinkActiveForeground, textLinkForeground, focusBorder, textBlockQuoteBackground, textBlockQuoteBorder, contrastBorder, inputValidationErrorBorder, inputValidationErrorBackground } from 'vs/platform/theme/common/colorRegistry';
 import { IModeService } from 'vs/editor/common/services/modeService';
 import { IKeyboardEvent } from 'vs/base/browser/keyboardEvent';
 import { KeyCode } from 'vs/base/common/keyCodes';
@@ -123,7 +119,6 @@
 	private _localToDispose: IDisposable[];
 	private _markdownRenderer: MarkdownRenderer;
 	private _styleElement: HTMLStyleElement;
-	private _error: HTMLElement;
 
 	public get owner(): number {
 		return this._owner;
@@ -372,8 +367,6 @@
 			}
 		}));
 
-		this._error = $('.validation-error.hidden').appendTo(this._commentForm).getHTMLElement();
-
 		const formActions = $('.form-actions').appendTo(this._commentForm).getHTMLElement();
 
 		const button = new Button(formActions);
@@ -384,8 +377,6 @@
 		this._localToDispose.push(this._commentEditor.onDidChangeModelContent(_ => {
 			if (this._commentEditor.getValue()) {
 				button.enabled = true;
-<<<<<<< HEAD
-=======
 			} else {
 				button.enabled = false;
 			}
@@ -402,15 +393,28 @@
 					this._commentThread,
 					this._commentEditor.getValue()
 				);
->>>>>>> 37199daa
 			} else {
-				button.enabled = false;
-			}
-		}));
-
-		button.onDidClick(async () => {
-			this.createComment(lineNumber);
+				newCommentThread = await this.commentService.createNewCommentThread(
+					this._owner,
+					this.editor.getModel().uri,
+					new Range(lineNumber, 1, lineNumber, 1),
+					this._commentEditor.getValue()
+				);
+
+				this.createReplyButton();
+				this.createParticipantsLabel();
+			}
+
+			this._commentEditor.setValue('');
+			if (dom.hasClass(this._commentForm, 'expand')) {
+				dom.removeClass(this._commentForm, 'expand');
+			}
+
+			if (newCommentThread) {
+				this.update(newCommentThread);
+			}
 		});
+
 
 		this._resizeObserver = new MutationObserver(this._refresh.bind(this));
 
@@ -428,50 +432,6 @@
 		// If there are no existing comments, place focus on the text area. This must be done after show, which also moves focus.
 		if (this._commentThread.reply && !this._commentThread.comments.length) {
 			this._commentEditor.focus();
-		}
-	}
-
-	private async createComment(lineNumber: number): Promise<void> {
-		let newCommentThread;
-
-		if (this._commentThread.threadId) {
-			// reply
-			newCommentThread = await this.commentService.replyToCommentThread(
-				this._owner,
-				this.editor.getModel().uri,
-				new Range(lineNumber, 1, lineNumber, 1),
-				this._commentThread,
-				this._commentEditor.getValue()
-			);
-		} else {
-			newCommentThread = await this.commentService.createNewCommentThread(
-				this._owner,
-				this.editor.getModel().uri,
-				new Range(lineNumber, 1, lineNumber, 1),
-				this._commentEditor.getValue()
-			);
-
-			if (newCommentThread) {
-				this.createReplyButton();
-				this.createParticipantsLabel();
-			}
-		}
-
-		if (newCommentThread) {
-			this._commentEditor.setValue('');
-			if (dom.hasClass(this._commentForm, 'expand')) {
-				dom.removeClass(this._commentForm, 'expand');
-			}
-
-			this._commentEditor.getDomNode().style.outline = '';
-			this._error.textContent = '';
-			dom.addClass(this._error, 'hidden');
-
-			this.update(newCommentThread);
-		} else {
-			this._commentEditor.getDomNode().style.outline = `1px solid ${this.themeService.getTheme().getColor(inputValidationErrorBorder)}`;
-			this._error.textContent = nls.localize('commentCreationError', "Adding a comment failed. Please try again or report an issue with the extension if the problem persists.");
-			dom.removeClass(this._error, 'hidden');
 		}
 	}
 
