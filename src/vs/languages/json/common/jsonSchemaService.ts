/*---------------------------------------------------------------------------------------------
 *  Copyright (c) Microsoft Corporation. All rights reserved.
 *  Licensed under the MIT License. See License.txt in the project root for license information.
 *--------------------------------------------------------------------------------------------*/
import nls = require('vs/nls');
import Objects = require('vs/base/common/objects');
import Json = require('vs/base/common/json');
import http = require('vs/base/common/http');
import {IJSONSchema} from 'vs/base/common/jsonSchema';
import Strings = require('vs/base/common/strings');
import URI from 'vs/base/common/uri';
import Types = require('vs/base/common/types');
import Parser = require('vs/languages/json/common/parser/jsonParser');
import WinJS = require('vs/base/common/winjs.base');
import EditorCommon = require('vs/editor/common/editorCommon');
import EventEmitter = require('vs/base/common/eventEmitter');
import {IResourceService, ResourceEvents, IResourceChangedEvent} from 'vs/editor/common/services/resourceService';
import {IRequestService} from 'vs/platform/request/common/request';
import {IWorkspaceContextService} from 'vs/platform/workspace/common/workspace';
import {ISchemaContributions} from 'vs/platform/jsonschemas/common/jsonContributionRegistry';
import {ITelemetryService} from 'vs/platform/telemetry/common/telemetry';

'use strict';

export interface IJSONSchemaService {

	/**
	 * Registers a schema file in the current workspace to be applicable to files that match the pattern
	 */
	registerExternalSchema(uri:string, filePatterns?: string[], unresolvedSchema?: IJSONSchema):ISchemaHandle;

	/**
	 * Clears all cached schema files
	 */
	clearExternalSchemas():void;

	/**
	 * Registers contributed schemas
	 */
	setSchemaContributions(schemaContributions:ISchemaContributions):void;

	/**
	 * Looks up the appropriate schema for the given URI
	 */
	getSchemaForResource(resource:string, document: Parser.JSONDocument):WinJS.TPromise<ResolvedSchema>;
}

export interface ISchemaHandle {
	/**
	 * The schema id
	 */
	url: string;

	/**
	 * The schema from the file, with potential $ref references
	 */
	getUnresolvedSchema():WinJS.TPromise<UnresolvedSchema>;

	/**
	 * The schema from the file, with references resolved
	 */
	getResolvedSchema():WinJS.TPromise<ResolvedSchema>;
}


interface InlineReferencePointer {
	parent: any;
	key: any;
	value: any;
}

class FilePatternAssociation {

	private schemas: string[];
	private combinedSchemaId: string;
	private patternRegExp: RegExp;
	private combinedSchema: ISchemaHandle;

	constructor(pattern: string) {
		this.combinedSchemaId = 'local://combinedSchema/' + encodeURIComponent(pattern);
		try {
			this.patternRegExp = new RegExp(Strings.convertSimple2RegExpPattern(pattern) + '$');
		} catch (e) {
			// invalid pattern
			this.patternRegExp = null;
		}
		this.schemas = [];
		this.combinedSchema = null;
	}

	public addSchema(id: string) {
		this.schemas.push(id);
		this.combinedSchema = null;
	}

	public matchesPattern(fileName: string) : boolean {
		return this.patternRegExp && this.patternRegExp.test(fileName);
	}

	public getCombinedSchema(service: JSONSchemaService) : ISchemaHandle {
		if (!this.combinedSchema) {
			this.combinedSchema = service.createCombinedSchema(this.combinedSchemaId, this.schemas);
		}
		return this.combinedSchema;
	}
}

class SchemaHandle implements ISchemaHandle {

	public url: string;

	private resolvedSchema: WinJS.TPromise<ResolvedSchema>;
	private unresolvedSchema: WinJS.TPromise<UnresolvedSchema>;
	private service: JSONSchemaService;

	constructor(service: JSONSchemaService, url:string, unresolvedSchemaContent?: IJSONSchema) {
		this.service = service;
		this.url = url;
		if (unresolvedSchemaContent) {
			this.unresolvedSchema = WinJS.Promise.as(new UnresolvedSchema(unresolvedSchemaContent));
		}
	}

	public getUnresolvedSchema():WinJS.TPromise<UnresolvedSchema> {
		if (!this.unresolvedSchema) {
			this.unresolvedSchema = this.service.loadSchema(this.url);
		}
		return this.unresolvedSchema;
	}

	public getResolvedSchema():WinJS.TPromise<ResolvedSchema> {
		if (!this.resolvedSchema) {
			this.resolvedSchema = this.getUnresolvedSchema().then(unresolved => {
				return this.service.resolveSchemaContent(unresolved);
			});
		}
		return this.resolvedSchema;
	}

	public clearSchema() : void {
		this.resolvedSchema = null;
		this.unresolvedSchema = null;
	}
}

export class UnresolvedSchema {
	public schema: IJSONSchema;
	public errors: string[];

	constructor(schema: IJSONSchema, errors: string[] = []) {
		this.schema = schema;
		this.errors = errors;
	}
}

export class ResolvedSchema {
	public schema: IJSONSchema;
	public errors: string[];

	constructor(schema: IJSONSchema, errors: string[] = []) {
		this.schema = schema;
		this.errors = errors;
	}

	public getSection(path: string[]): IJSONSchema {
		return this.getSectionRecursive(path, this.schema);
	}

	private getSectionRecursive(path: string[], schema: IJSONSchema): IJSONSchema {
		if (!schema || path.length === 0) {
			return schema;
		}
		var next = path.shift();

		if (schema.properties && schema.properties[next]) {
			return this.getSectionRecursive(path, schema.properties[next]);
		} else if (Types.isObject(schema.patternProperties)) {
			Object.keys(schema.patternProperties).forEach((pattern) => {
				var regex = new RegExp(pattern);
				if (regex.test(next)) {
					return this.getSectionRecursive(path, schema.patternProperties[pattern]);
				}
			});
		} else if (Types.isObject(schema.additionalProperties)) {
			return this.getSectionRecursive(path, schema.additionalProperties);
		} else if (next.match('[0-9]+')) {
			if (Types.isObject(schema.items)) {
				return this.getSectionRecursive(path, schema.items);
			} else if (Array.isArray(schema.items)) {
				try {
					var index = parseInt(next, 10);
					if (schema.items[index]) {
						return this.getSectionRecursive(path, schema.items[index]);
					}
					return null;
				}
				catch (e) {
					return null;
				}
			}
		}

		return null;
	}
}

export class JSONSchemaService implements IJSONSchemaService {

	private contributionSchemas:{ [id:string]:SchemaHandle };
	private contributionAssociations:{ [id:string]:string[] };

	private schemasById: { [id:string]:SchemaHandle };
	private filePatternAssociations: FilePatternAssociation[];
	private filePatternAssociationById: { [id:string]: FilePatternAssociation };

	private requestService: IRequestService;
	private contextService : IWorkspaceContextService;
	private callOnDispose:Function[];
	private telemetryService: ITelemetryService;

	constructor(@IRequestService requestService: IRequestService,
		@ITelemetryService telemetryService?: ITelemetryService,
		@IWorkspaceContextService contextService?: IWorkspaceContextService,
		@IResourceService resourceService?: IResourceService) {
		this.requestService = requestService;
		this.contextService = contextService;
		this.telemetryService = telemetryService;
		this.callOnDispose = [];

		if (resourceService) {
			this.callOnDispose.push(resourceService.addListener_(ResourceEvents.CHANGED, (e: IResourceChangedEvent) => this.onResourceChange(e)));
		}

		this.contributionSchemas = {};
		this.contributionAssociations = {};
		this.schemasById = {};
		this.filePatternAssociations = [];
		this.filePatternAssociationById = {};
	}

	public dispose(): void {
		while(this.callOnDispose.length > 0) {
			this.callOnDispose.pop()();
		}
	}

	private onResourceChange(e: IResourceChangedEvent): void {
		var url = e.url.toString();
		var schemaFile = this.schemasById[url];
		if (schemaFile) {
			schemaFile.clearSchema();
		}
	}

	private normalizeId(id: string) {
		if (id.length > 0 && id.charAt(id.length - 1) === '#') {
			return id.substring(0, id.length - 1);
		}
		return id;
	}

	public setSchemaContributions(schemaContributions: ISchemaContributions): void {
		if (schemaContributions.schemas) {
			var schemas = schemaContributions.schemas;
			for (let id in schemas) {
				id = this.normalizeId(id);
				this.contributionSchemas[id] = this.addSchemaHandle(id, schemas[id]);
			}
		}
		if (schemaContributions.schemaAssociations) {
			var schemaAssociations = schemaContributions.schemaAssociations;
			for (let pattern in schemaAssociations) {
				var associations = schemaAssociations[pattern];
				if (this.contextService) {
					let env = this.contextService.getConfiguration().env;
					if (env) {
						pattern = pattern.replace(/%APP_SETTINGS_HOME%/, URI.file(env.appSettingsHome).toString());
					}
				}
				this.contributionAssociations[pattern] = associations;

				var fpa = this.getOrAddFilePatternAssociation(pattern);
				associations.forEach(schemaId => fpa.addSchema(schemaId));
			}
		}
	}

	private addSchemaHandle(id:string, unresolvedSchemaContent?: IJSONSchema) : SchemaHandle {
		var schemaHandle = new SchemaHandle(this, id, unresolvedSchemaContent);
		this.schemasById[id] = schemaHandle;
		return schemaHandle;
	}

	private getOrAddSchemaHandle(id:string, unresolvedSchemaContent?: IJSONSchema) : ISchemaHandle {
		return this.schemasById[id] || this.addSchemaHandle(id, unresolvedSchemaContent);
	}

	private getOrAddFilePatternAssociation(pattern: string) {
		var fpa = this.filePatternAssociationById[pattern];
		if (!fpa) {
			fpa = new FilePatternAssociation(pattern);
			this.filePatternAssociationById[pattern] = fpa;
			this.filePatternAssociations.push(fpa);
		}
		return fpa;
	}

	public registerExternalSchema(uri:string, filePatterns: string[] = null, unresolvedSchemaContent?: IJSONSchema) : ISchemaHandle {
		var id = this.normalizeId(uri);

		if (filePatterns) {
			filePatterns.forEach(pattern => {
				this.getOrAddFilePatternAssociation(pattern).addSchema(uri);
			});
		}
		return unresolvedSchemaContent ? this.addSchemaHandle(id, unresolvedSchemaContent) : this.getOrAddSchemaHandle(id);
	}

	public clearExternalSchemas():void {
		this.schemasById = {};
		this.filePatternAssociations = [];
		this.filePatternAssociationById = {};

		for (var id in this.contributionSchemas) {
			this.schemasById[id] = this.contributionSchemas[id];
		}
		for (var pattern in this.contributionAssociations) {
			var fpa = this.getOrAddFilePatternAssociation(pattern);

			this.contributionAssociations[pattern].forEach(schemaId => fpa.addSchema(schemaId));
		}
	}

	public getResolvedSchema(schemaId:string): WinJS.TPromise<ResolvedSchema> {
		var id = this.normalizeId(schemaId);
		var schemaHandle = this.schemasById[id];
		if (schemaHandle) {
			return schemaHandle.getResolvedSchema();
		}
		return WinJS.TPromise.as(null);
	}

	public loadSchema(url:string) : WinJS.TPromise<UnresolvedSchema> {
		if (this.telemetryService && Strings.startsWith(url, 'https://schema.management.azure.com')) {
			this.telemetryService.publicLog('json.schema', {
				schemaURL: url
			});
		}

		return this.requestService.makeRequest({ url: url }).then(
			request => {
				var content = request.responseText;
				if (!content) {
					var errorMessage = nls.localize('json.schema.nocontent', 'Unable to load schema from \'{0}\': No content.', toDisplayString(url));
					return new UnresolvedSchema(<IJSONSchema> {}, [ errorMessage ]);
				}

				var schemaContent: IJSONSchema = {};
				var jsonErrors = [];
				schemaContent = Json.parse(content, errors);
				var errors = jsonErrors.length ? [ nls.localize('json.schema.invalidFormat', 'Unable to parse content from \'{0}\': {1}.', toDisplayString(url), jsonErrors[0])] : [];
				return new UnresolvedSchema(schemaContent, errors);
			},
			(error : http.IXHRResponse) => {
				var errorMessage = nls.localize('json.schema.unabletoload', 'Unable to load schema from \'{0}\': {1}', toDisplayString(url), error.responseText || http.getErrorStatusDescription(error.status) || error.toString());
				return new UnresolvedSchema(<IJSONSchema> {}, [ errorMessage ]);
			}
		);
	}

	public resolveSchemaContent(schemaToResolve: UnresolvedSchema): WinJS.TPromise<ResolvedSchema> {

		var resolveErrors : string[] = schemaToResolve.errors.slice(0);
		var schema = schemaToResolve.schema;

		var findSection = (schema: IJSONSchema, path: string): any => {
			if (!path) {
				return schema;
			}
			var current: any = schema;
			path.substr(1).split('/').some((part) => {
				current = current[part];
				return !current;
			});
			return current;
		};

		var resolveLink = (node: any, linkedSchema: IJSONSchema, linkPath: string): void => {
			var section = findSection(linkedSchema, linkPath);
			if (typeof section === 'object') {
				Objects.mixin(node, section, false);
			} else {
				resolveErrors.push(nls.localize('json.schema.invalidref', '$ref \'{0}\' in {1} can not be resolved.', linkPath, linkedSchema.id));
			}
			delete node.$ref;
		}

		var resolveExternalLink = (node: any, uri: string, linkPath: string): WinJS.Promise => {
			return this.getOrAddSchemaHandle(uri).getUnresolvedSchema().then(unresolvedSchema => {
				if (unresolvedSchema.errors.length) {
					var loc = linkPath ? uri + '#' + linkPath : uri;
					resolveErrors.push(nls.localize('json.schema.problemloadingref', 'Problems loading reference \'{0}\': {1}', loc, unresolvedSchema.errors[0]));
				}
				resolveLink(node, unresolvedSchema.schema, linkPath);
				return resolveRefs(node, unresolvedSchema.schema);
			});
		}

		var resolveRefs = (node:any, parentSchema: any) : WinJS.Promise => {
			var toWalk = [ node ];
			var seen: any[] = [];

			var openPromises: WinJS.Promise[] = [];

			while (toWalk.length) {
				var next = toWalk.pop();
				if (seen.indexOf(next) >= 0) {
					continue;
				}
				seen.push(next);
				if (Array.isArray(next)) {
					next.forEach(item => {
						toWalk.push(item);
					});
				} else if (Types.isObject(next)) {
					if (next.$ref) {
						var segments = next.$ref.split('#', 2);
						if (segments[0].length > 0) {
							openPromises.push(resolveExternalLink(next, segments[0], segments[1]));
							continue;
						} else {
							resolveLink(next, parentSchema, segments[1]);
						}
					}
					for (var key in next) {
						toWalk.push(next[key]);
					}
				}
			}
			return WinJS.Promise.join(openPromises);
		}

		return resolveRefs(schema, schema).then(_ => new ResolvedSchema(schema, resolveErrors));
	}

	public getSchemaForResource(resource: string, document: Parser.JSONDocument): WinJS.TPromise<ResolvedSchema> {

		// first use $schema if present
		if (document && document.root && document.root.type === 'object') {
			var schemaProperties = (<Parser.ObjectASTNode> document.root).properties.filter((p) => (p.key.value === '$schema') && !!p.value);
			if (schemaProperties.length > 0) {
				var schemeId = <string> schemaProperties[0].value.getValue();
				if (!Strings.startsWith(schemeId, 'http://') && !Strings.startsWith(schemeId, 'https://') && !Strings.startsWith(schemeId, 'file://')) {
					var resourceURL = this.contextService.toResource(schemeId);
					if (resourceURL) {
						schemeId = resourceURL.toString();
					}
				}
				if (schemeId) {
					var id = this.normalizeId(schemeId);
					return this.getOrAddSchemaHandle(id).getResolvedSchema();
				}
			}
		}

		// then check for matching file names, last to first
		for (var i= this.filePatternAssociations.length - 1; i >= 0 ; i--) {
			var entry = this.filePatternAssociations[i];
			if (entry.matchesPattern(resource)) {
				return entry.getCombinedSchema(this).getResolvedSchema();
			}
		}
		return WinJS.TPromise.as(null);
	}

	public createCombinedSchema(combinedSchemaId: string, schemaIds: string[]) : ISchemaHandle {
		if (schemaIds.length === 1) {
			return this.getOrAddSchemaHandle(schemaIds[0]);
		} else {
			var combinedSchema: IJSONSchema = {
				allOf: schemaIds.map(schemaId => ({ $ref: schemaId }))
			}
			return this.addSchemaHandle(combinedSchemaId, combinedSchema);
		}
	}
}

function toDisplayString(url:string) {
	try {
		var uri = URI.parse(url);
		if (uri.scheme === 'file') {
			return uri.fsPath;
		}
	} catch (e) {
		// ignore
	}
<<<<<<< HEAD

}

function toDisplayString(url:string) {
	try {
		var uri = URI.parse(url);
		if (uri.scheme === 'file') {
			return uri.fsPath;
		}
	} catch (e) {
		// ignore
	}
=======
>>>>>>> 18c4a65c
	return url;
}<|MERGE_RESOLUTION|>--- conflicted
+++ resolved
@@ -494,20 +494,5 @@
 	} catch (e) {
 		// ignore
 	}
-<<<<<<< HEAD
-
-}
-
-function toDisplayString(url:string) {
-	try {
-		var uri = URI.parse(url);
-		if (uri.scheme === 'file') {
-			return uri.fsPath;
-		}
-	} catch (e) {
-		// ignore
-	}
-=======
->>>>>>> 18c4a65c
 	return url;
 }